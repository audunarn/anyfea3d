"""Simple PySide6 OpenGL viewer with gmsh-generated plate and beam mesh."""
from __future__ import annotations

import sys
import argparse

import numpy as np

try:
    import gmsh  # type: ignore
except Exception as exc:  # pragma: no cover - gmsh is required
    gmsh = None
    GMESH_IMPORT_ERROR = exc
else:  # pragma: no cover
    GMESH_IMPORT_ERROR = None



class FEMesh:
    """Hold coordinates and connectivity for the FE mesh."""

    def __init__(self, coords: np.ndarray, triangles: np.ndarray, lines: np.ndarray):
        self.coords = coords  # (n_nodes, 3)
        self.triangles = triangles  # (n_tris, 3)
        self.lines = lines  # (n_lines, 2)

    @classmethod
    def plate_with_beam(cls) -> "FEMesh":
        """Create a 2 x 2 m plate with a centered beam using gmsh."""

        if gmsh is None:
            raise ImportError("gmsh Python API is required") from GMESH_IMPORT_ERROR

        gmsh.initialize([])
        gmsh.model.add("plate_with_beam")

<<<<<<< HEAD
        # Plate corner points and beam endpoints (mesh size 0.1 m)
=======
        # Plate corner points and beam endpoints
>>>>>>> 8a2bcf50
        p1 = gmsh.model.geo.addPoint(0, 0, 0)
        p2 = gmsh.model.geo.addPoint(2, 0, 0)
        p3 = gmsh.model.geo.addPoint(2, 2, 0)
        p4 = gmsh.model.geo.addPoint(0, 2, 0)
        pb1 = gmsh.model.geo.addPoint(1, 0, 0)
        pb2 = gmsh.model.geo.addPoint(1, 2, 0)

        # Plate boundary lines split at beam connection points
        l1a = gmsh.model.geo.addLine(p1, pb1)
        l1b = gmsh.model.geo.addLine(pb1, p2)
        l2 = gmsh.model.geo.addLine(p2, p3)
        l3a = gmsh.model.geo.addLine(p3, pb2)
        l3b = gmsh.model.geo.addLine(pb2, p4)
        l4 = gmsh.model.geo.addLine(p4, p1)
        cl = gmsh.model.geo.addCurveLoop([l1a, l1b, l2, l3a, l3b, l4])
        surface = gmsh.model.geo.addPlaneSurface([cl])

        # Beam line through center (already uses pb1 and pb2)
        beam_line = gmsh.model.geo.addLine(pb1, pb2)

        gmsh.model.geo.synchronize()
<<<<<<< HEAD
        # Uniform mesh size of 0.1 m
        gmsh.model.mesh.setSize(gmsh.model.getEntities(0), 0.1)
=======
>>>>>>> 8a2bcf50
        # Embed the beam into the surface so they share nodes
        gmsh.model.mesh.embed(1, [beam_line], 2, surface)
        gmsh.model.geo.synchronize()
        gmsh.model.mesh.generate(2)

        # Extract node coordinates
        node_tags, node_coords, _ = gmsh.model.mesh.getNodes()
        coords = np.array(node_coords, dtype=float).reshape(-1, 3)

        # Map gmsh node tags to indices
        tag_to_idx = {tag: i for i, tag in enumerate(node_tags)}

        # Get 2D elements (triangles)
        tri_conn = []
        etypes, _, enodes = gmsh.model.mesh.getElements(dim=2)
        for etype, node_tags_array in zip(etypes, enodes):
            if etype == 2:  # 3-node triangle
                tri_tags = np.array(node_tags_array, dtype=int).reshape(-1, 3)
                tri_conn.append(tri_tags)
        if tri_conn:
            tri_conn = np.vstack(tri_conn)
        else:
            tri_conn = np.zeros((0, 3), dtype=int)

        # Get 1D elements (lines for beam)
        line_conn = []
        etypes1, _, enodes1 = gmsh.model.mesh.getElements(dim=1)
        for etype, node_tags_array in zip(etypes1, enodes1):
            if etype == 1:  # 2-node line
                line_tags = np.array(node_tags_array, dtype=int).reshape(-1, 2)
                line_conn.append(line_tags)
        if line_conn:
            line_conn = np.vstack(line_conn)
        else:
            line_conn = np.zeros((0, 2), dtype=int)

        gmsh.finalize()

        # Convert gmsh node tags to zero-based indices
        triangles = np.vectorize(tag_to_idx.get)(tri_conn)
        lines = np.vectorize(tag_to_idx.get)(line_conn)

        return cls(coords, triangles, lines)




# ---------------------------------------------------------------------------
# Application entry point
# ---------------------------------------------------------------------------

def run_gui() -> None:  # pragma: no cover - requires GUI environment
    """Launch the PySide6 viewer with OpenGL rendering."""

    from PySide6 import QtWidgets
<<<<<<< HEAD
    from PySide6.QtCore import Qt
=======
>>>>>>> 8a2bcf50
    from PySide6.QtOpenGLWidgets import QOpenGLWidget
    from OpenGL.GL import (
        glBegin,
        glClear,
        glClearColor,
        glColor3f,
        glEnd,
        glEnable,
        glVertex3f,
        glLineWidth,
        glMatrixMode,
        glLoadIdentity,
        glTranslatef,
        glRotatef,
        glViewport,
        glFlush,
        GL_COLOR_BUFFER_BIT,
        GL_DEPTH_BUFFER_BIT,
        GL_DEPTH_TEST,
        GL_LINES,
        GL_PROJECTION,
        GL_MODELVIEW,
        GL_TRIANGLES,
    )
    from OpenGL.GLU import gluPerspective

    class GLWidget(QOpenGLWidget):
        """Simple OpenGL widget to render the mesh."""

        def __init__(self, mesh: FEMesh):
            super().__init__()
            self.mesh = mesh
<<<<<<< HEAD
            self.angle_x = 20.0
            self.angle_y = 20.0
            self.distance = 6.0
            self._last_pos = None
=======
            self.angle = 20.0
>>>>>>> 8a2bcf50

        def initializeGL(self):  # pragma: no cover - requires OpenGL context
            glClearColor(1.0, 1.0, 1.0, 1.0)
            glEnable(GL_DEPTH_TEST)

        def resizeGL(self, w: int, h: int):  # pragma: no cover - requires OpenGL context
            glViewport(0, 0, w, h)
            glMatrixMode(GL_PROJECTION)
            glLoadIdentity()
            aspect = w / h if h else 1
            gluPerspective(45.0, aspect, 0.1, 100.0)

        def paintGL(self):  # pragma: no cover - requires OpenGL context
            glClear(GL_COLOR_BUFFER_BIT | GL_DEPTH_BUFFER_BIT)
            glMatrixMode(GL_MODELVIEW)
            glLoadIdentity()
<<<<<<< HEAD
            glTranslatef(0.0, 0.0, -self.distance)
            glRotatef(self.angle_x, 1.0, 0.0, 0.0)
            glRotatef(self.angle_y, 0.0, 1.0, 0.0)
=======
            glTranslatef(0.0, 0.0, -6.0)
            glRotatef(self.angle, 1.0, 0.0, 0.0)
            glRotatef(self.angle, 0.0, 1.0, 0.0)
>>>>>>> 8a2bcf50

            # Draw plate triangles
            glColor3f(0.6, 0.6, 0.8)
            glBegin(GL_TRIANGLES)
            for tri in self.mesh.triangles:
                for idx in tri:
                    x, y, z = self.mesh.coords[idx]
                    glVertex3f(x, y, z)
            glEnd()

            # Draw beam lines
            glColor3f(0.8, 0.1, 0.1)
            glLineWidth(3.0)
            glBegin(GL_LINES)
            for line in self.mesh.lines:
                for idx in line:
                    x, y, z = self.mesh.coords[idx]
                    glVertex3f(x, y, z)
            glEnd()
            glFlush()

<<<<<<< HEAD
        # Basic mouse interaction for rotation and zoom
        def mousePressEvent(self, event):  # pragma: no cover - GUI interaction
            self._last_pos = event.position()

        def mouseMoveEvent(self, event):  # pragma: no cover - GUI interaction
            if self._last_pos and event.buttons() & Qt.LeftButton:
                dx = event.position().x() - self._last_pos.x()
                dy = event.position().y() - self._last_pos.y()
                self.angle_x += dy * 0.5
                self.angle_y += dx * 0.5
                self._last_pos = event.position()
                self.update()

        def wheelEvent(self, event):  # pragma: no cover - GUI interaction
            self.distance -= event.angleDelta().y() / 240.0
            self.distance = max(1.0, self.distance)
            self.update()

=======
>>>>>>> 8a2bcf50
    class MainWindow(QtWidgets.QMainWindow):
        def __init__(self, mesh: FEMesh):  # pragma: no cover - GUI setup
            super().__init__()
            self.setWindowTitle("FEA Plate with Beam")
            self.setGeometry(100, 100, 800, 600)
            self.widget = GLWidget(mesh)
            self.setCentralWidget(self.widget)

    mesh = FEMesh.plate_with_beam()
    app = QtWidgets.QApplication(sys.argv)
    window = MainWindow(mesh)
    window.show()
    sys.exit(app.exec())


def run_test() -> None:
    """Create the mesh and print basic information."""
    mesh = FEMesh.plate_with_beam()
    print(f"Nodes: {len(mesh.coords)}")
    print(f"Triangles: {len(mesh.triangles)}")
    print(f"Beam lines: {len(mesh.lines)}")


if __name__ == "__main__":
    parser = argparse.ArgumentParser(description="Plate with central beam demo")
    parser.add_argument(
        "--test",
        action="store_true",
        help="only generate the mesh and print information",
    )
    args = parser.parse_args()

    if args.test:
        run_test()
    else:
        run_gui()<|MERGE_RESOLUTION|>--- conflicted
+++ resolved
@@ -34,11 +34,7 @@
         gmsh.initialize([])
         gmsh.model.add("plate_with_beam")
 
-<<<<<<< HEAD
-        # Plate corner points and beam endpoints (mesh size 0.1 m)
-=======
-        # Plate corner points and beam endpoints
->>>>>>> 8a2bcf50
+
         p1 = gmsh.model.geo.addPoint(0, 0, 0)
         p2 = gmsh.model.geo.addPoint(2, 0, 0)
         p3 = gmsh.model.geo.addPoint(2, 2, 0)
@@ -60,11 +56,10 @@
         beam_line = gmsh.model.geo.addLine(pb1, pb2)
 
         gmsh.model.geo.synchronize()
-<<<<<<< HEAD
+
         # Uniform mesh size of 0.1 m
         gmsh.model.mesh.setSize(gmsh.model.getEntities(0), 0.1)
-=======
->>>>>>> 8a2bcf50
+
         # Embed the beam into the surface so they share nodes
         gmsh.model.mesh.embed(1, [beam_line], 2, surface)
         gmsh.model.geo.synchronize()
@@ -120,10 +115,8 @@
     """Launch the PySide6 viewer with OpenGL rendering."""
 
     from PySide6 import QtWidgets
-<<<<<<< HEAD
     from PySide6.QtCore import Qt
-=======
->>>>>>> 8a2bcf50
+
     from PySide6.QtOpenGLWidgets import QOpenGLWidget
     from OpenGL.GL import (
         glBegin,
@@ -156,14 +149,12 @@
         def __init__(self, mesh: FEMesh):
             super().__init__()
             self.mesh = mesh
-<<<<<<< HEAD
+
             self.angle_x = 20.0
             self.angle_y = 20.0
             self.distance = 6.0
             self._last_pos = None
-=======
-            self.angle = 20.0
->>>>>>> 8a2bcf50
+n
 
         def initializeGL(self):  # pragma: no cover - requires OpenGL context
             glClearColor(1.0, 1.0, 1.0, 1.0)
@@ -180,15 +171,11 @@
             glClear(GL_COLOR_BUFFER_BIT | GL_DEPTH_BUFFER_BIT)
             glMatrixMode(GL_MODELVIEW)
             glLoadIdentity()
-<<<<<<< HEAD
+
             glTranslatef(0.0, 0.0, -self.distance)
             glRotatef(self.angle_x, 1.0, 0.0, 0.0)
             glRotatef(self.angle_y, 0.0, 1.0, 0.0)
-=======
-            glTranslatef(0.0, 0.0, -6.0)
-            glRotatef(self.angle, 1.0, 0.0, 0.0)
-            glRotatef(self.angle, 0.0, 1.0, 0.0)
->>>>>>> 8a2bcf50
+
 
             # Draw plate triangles
             glColor3f(0.6, 0.6, 0.8)
@@ -210,7 +197,7 @@
             glEnd()
             glFlush()
 
-<<<<<<< HEAD
+
         # Basic mouse interaction for rotation and zoom
         def mousePressEvent(self, event):  # pragma: no cover - GUI interaction
             self._last_pos = event.position()
@@ -229,8 +216,7 @@
             self.distance = max(1.0, self.distance)
             self.update()
 
-=======
->>>>>>> 8a2bcf50
+
     class MainWindow(QtWidgets.QMainWindow):
         def __init__(self, mesh: FEMesh):  # pragma: no cover - GUI setup
             super().__init__()
